--- conflicted
+++ resolved
@@ -63,11 +63,7 @@
     "eslint-plugin-n": "^16.6.2",
     "eslint-plugin-promise": "^7.2.1",
     "eslint-plugin-security": "^1.7.1",
-<<<<<<< HEAD
-    "eslint-plugin-sonarjs": "^3.0.5",
-=======
     "eslint-plugin-sonarjs": "3.0.5",
->>>>>>> de212203
     "eslint-plugin-unicorn": "^51.0.1",
     "husky": "^9.0.11",
     "lint-staged": "^16.2.6",
