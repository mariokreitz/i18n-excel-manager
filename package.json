--- conflicted
+++ resolved
@@ -62,13 +62,8 @@
     "eslint-plugin-import": "^2.29.1",
     "eslint-plugin-n": "^16.6.2",
     "eslint-plugin-promise": "^7.2.1",
-<<<<<<< HEAD
-    "eslint-plugin-security": "^3.0.1",
-    "eslint-plugin-sonarjs": "^0.25.0",
-=======
     "eslint-plugin-security": "^1.7.1",
     "eslint-plugin-sonarjs": "3.0.5",
->>>>>>> de212203
     "eslint-plugin-unicorn": "^51.0.1",
     "husky": "^9.0.11",
     "lint-staged": "^16.2.6",
