--- conflicted
+++ resolved
@@ -63,13 +63,8 @@
     "eslint-plugin-n": "^16.6.2",
     "eslint-plugin-promise": "^7.2.1",
     "eslint-plugin-security": "^1.7.1",
-<<<<<<< HEAD
-    "eslint-plugin-sonarjs": "^0.25.0",
-    "eslint-plugin-unicorn": "^62.0.0",
-=======
     "eslint-plugin-sonarjs": "3.0.5",
     "eslint-plugin-unicorn": "^51.0.1",
->>>>>>> de212203
     "husky": "^9.0.11",
     "lint-staged": "^16.2.6",
     "prettier": "^3.3.3"
